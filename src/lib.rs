/*!
Prometheus instrumentation for [actix-web](https://github.com/actix/actix-web). This middleware is heavily influenced by the work in [sd2k/rocket_prometheus](https://github.com/sd2k/rocket_prometheus). We track the same default metrics and allow for adding user defined metrics.

By default two metrics are tracked (this assumes the namespace `actix_web_prom`):

  - `actix_web_prom_http_requests_total` (labels: endpoint, method, status): the total number
   of HTTP requests handled by the actix HttpServer.

  - `actix_web_prom_http_requests_duration_seconds` (labels: endpoint, method, status): the
   request duration for all HTTP requests handled by the actix HttpServer.


# Usage

First add `actix-web-prom` to your `Cargo.toml`:

```toml
[dependencies]
actix-web-prom = "0.6.0"
```

You then instantiate the prometheus middleware and pass it to `.wrap()`:

```rust
use std::collections::HashMap;

use actix_web::{web, App, HttpResponse, HttpServer};
use actix_web_prom::{PrometheusMetrics, PrometheusMetricsBuilder};

async fn health() -> HttpResponse {
    HttpResponse::Ok().finish()
}

#[actix_web::main]
async fn main() -> std::io::Result<()> {
    let mut labels = HashMap::new();
    labels.insert("label1".to_string(), "value1".to_string());
    let prometheus = PrometheusMetricsBuilder::new("api")
        .endpoint("/metrics")
        .const_labels(labels)
        .build()
        .unwrap();

# if false {
        HttpServer::new(move || {
            App::new()
                .wrap(prometheus.clone())
                .service(web::resource("/health").to(health))
        })
        .bind("127.0.0.1:8080")?
        .run()
        .await?;
# }
    Ok(())
}
```

Using the above as an example, a few things are worth mentioning:
 - `api` is the metrics namespace
 - `/metrics` will be auto exposed (GET requests only) with Content-Type header `content-type: text/plain; version=0.0.4; charset=utf-8`
 - `Some(labels)` is used to add fixed labels to the metrics; `None` can be passed instead
  if no additional labels are necessary.


A call to the /metrics endpoint will expose your metrics:

```shell
$ curl http://localhost:8080/metrics
# HELP api_http_requests_duration_seconds HTTP request duration in seconds for all requests
# TYPE api_http_requests_duration_seconds histogram
api_http_requests_duration_seconds_bucket{endpoint="/metrics",label1="value1",method="GET",status="200",le="0.005"} 1
api_http_requests_duration_seconds_bucket{endpoint="/metrics",label1="value1",method="GET",status="200",le="0.01"} 1
api_http_requests_duration_seconds_bucket{endpoint="/metrics",label1="value1",method="GET",status="200",le="0.025"} 1
api_http_requests_duration_seconds_bucket{endpoint="/metrics",label1="value1",method="GET",status="200",le="0.05"} 1
api_http_requests_duration_seconds_bucket{endpoint="/metrics",label1="value1",method="GET",status="200",le="0.1"} 1
api_http_requests_duration_seconds_bucket{endpoint="/metrics",label1="value1",method="GET",status="200",le="0.25"} 1
api_http_requests_duration_seconds_bucket{endpoint="/metrics",label1="value1",method="GET",status="200",le="0.5"} 1
api_http_requests_duration_seconds_bucket{endpoint="/metrics",label1="value1",method="GET",status="200",le="1"} 1
api_http_requests_duration_seconds_bucket{endpoint="/metrics",label1="value1",method="GET",status="200",le="2.5"} 1
api_http_requests_duration_seconds_bucket{endpoint="/metrics",label1="value1",method="GET",status="200",le="5"} 1
api_http_requests_duration_seconds_bucket{endpoint="/metrics",label1="value1",method="GET",status="200",le="10"} 1
api_http_requests_duration_seconds_bucket{endpoint="/metrics",label1="value1",method="GET",status="200",le="+Inf"} 1
api_http_requests_duration_seconds_sum{endpoint="/metrics",label1="value1",method="GET",status="200"} 0.00003
api_http_requests_duration_seconds_count{endpoint="/metrics",label1="value1",method="GET",status="200"} 1
# HELP api_http_requests_total Total number of HTTP requests
# TYPE api_http_requests_total counter
api_http_requests_total{endpoint="/metrics",label1="value1",method="GET",status="200"} 1
```

## Custom metrics

You instantiate `PrometheusMetrics` and then use its `.registry` to register your custom
metric (in this case, we use a `IntCounterVec`).

Then you can pass this counter through `.data()` to have it available within the resource
responder.

```rust
use actix_web::{web, App, HttpResponse, HttpServer};
use actix_web_prom::{PrometheusMetrics, PrometheusMetricsBuilder};
use prometheus::{opts, IntCounterVec};

async fn health(counter: web::Data<IntCounterVec>) -> HttpResponse {
    counter.with_label_values(&["endpoint", "method", "status"]).inc();
    HttpResponse::Ok().finish()
}

#[actix_web::main]
async fn main() -> std::io::Result<()> {
    let prometheus = PrometheusMetricsBuilder::new("api")
        .endpoint("/metrics")
        .build()
        .unwrap();

    let counter_opts = opts!("counter", "some random counter").namespace("api");
    let counter = IntCounterVec::new(counter_opts, &["endpoint", "method", "status"]).unwrap();
    prometheus
        .registry
        .register(Box::new(counter.clone()))
        .unwrap();

# if false {
        HttpServer::new(move || {
            App::new()
                .wrap(prometheus.clone())
                .data(counter.clone())
                .service(web::resource("/health").to(health))
        })
        .bind("127.0.0.1:8080")?
        .run()
        .await?;
# }
    Ok(())
}
```

## Custom `Registry`

Some apps might have more than one `actix_web::HttpServer`.
If that's the case, you might want to use your own registry:

```rust
use actix_web::{web, App, HttpResponse, HttpServer};
use actix_web_prom::{PrometheusMetrics, PrometheusMetricsBuilder};
use actix_web::rt::System;
use prometheus::Registry;
use std::thread;

async fn public_handler() -> HttpResponse {
    HttpResponse::Ok().body("Everyone can see it!")
}

async fn private_handler() -> HttpResponse {
    HttpResponse::Ok().body("This can be hidden behind a firewall")
}

fn main() -> std::io::Result<()> {
    let shared_registry = Registry::new();

    let private_metrics = PrometheusMetricsBuilder::new("private_api")
        .registry(shared_registry.clone())
        .endpoint("/metrics")
        .build()
        // It is safe to unwrap when __no other app has the same namespace__
        .unwrap();

    let public_metrics = PrometheusMetricsBuilder::new("public_api")
        .registry(shared_registry.clone())
        // Metrics should not be available from the outside
        // so no endpoint is registered
        .build()
        .unwrap();

# if false {
    let private_thread = thread::spawn(move || {
        let mut sys = System::new();
        let srv = HttpServer::new(move || {
            App::new()
                .wrap(private_metrics.clone())
                .service(web::resource("/test").to(private_handler))
        })
        .bind("127.0.0.1:8081")
        .unwrap()
        .run();
        sys.block_on(srv).unwrap();
    });

    let public_thread = thread::spawn(|| {
        let mut sys = System::new();
        let srv = HttpServer::new(move || {
            App::new()
                .wrap(public_metrics.clone())
                .service(web::resource("/test").to(public_handler))
        })
        .bind("127.0.0.1:8082")
        .unwrap()
        .run();
        sys.block_on(srv).unwrap();
    });

    private_thread.join().unwrap();
    public_thread.join().unwrap();
# }
    Ok(())
}

```

*/
#![deny(missing_docs)]

<<<<<<< HEAD
use std::collections::HashMap;
use std::future::{ready, Future, Ready};
use std::marker::PhantomData;
=======
use std::collections::{HashMap, HashSet};
>>>>>>> fe4018c3
use std::pin::Pin;
use std::sync::Arc;
use std::task::{Context, Poll};
use std::time::Instant;

use actix_web::{
    body::{BodySize, EitherBody, MessageBody},
    dev::{self, Service, ServiceRequest, ServiceResponse, Transform},
    http::{
        header::{HeaderValue, CONTENT_TYPE},
        Method, StatusCode,
    },
    web::Bytes,
    Error,
};
use futures_core::ready;
use pin_project_lite::pin_project;
use prometheus::{
    Encoder, HistogramOpts, HistogramVec, IntCounterVec, Opts, Registry, TextEncoder,
};
<<<<<<< HEAD
=======
use prometheus::{Encoder, HistogramVec, IntCounterVec, Opts, Registry, TextEncoder};
use regex::RegexSet;
>>>>>>> fe4018c3

#[derive(Debug)]
/// Builder to create new PrometheusMetrics struct.HistogramVec
///
<<<<<<< HEAD
/// It allows setting optional parameters like registry, buckets, etc.
pub struct PrometheusMetricsBuilder {
    namespace: String,
    endpoint: Option<String>,
    const_labels: HashMap<String, String>,
    registry: Registry,
    buckets: Vec<f64>,
=======
///   - `actix_web_prom_http_requests_total` (labels: endpoint, method, status): the total
///   number of HTTP requests handled by the actix HttpServer.
///
///   - `actix_web_prom_http_requests_duration_seconds` (labels: endpoint, method,
///    status): the request duration for all HTTP requests handled by the actix
///    HttpServer.
pub struct PrometheusMetrics {
    pub(crate) http_requests_total: IntCounterVec,
    pub(crate) http_requests_duration_seconds: HistogramVec,

    /// exposed registry for custom prometheus metrics
    pub registry: Registry,
    pub(crate) namespace: String,
    pub(crate) endpoint: Option<String>,
    pub(crate) const_labels: HashMap<String, String>,

    exclude: HashSet<String>,
    exclude_regex: RegexSet,
>>>>>>> fe4018c3
}

impl PrometheusMetricsBuilder {
    /// Create new PrometheusMetricsBuilder
    ///
    /// namespace example: "actix"
    pub fn new(namespace: &str) -> Self {
        Self {
            namespace: namespace.into(),
            endpoint: None,
            const_labels: HashMap::new(),
            registry: Registry::new(),
            buckets: prometheus::DEFAULT_BUCKETS.to_vec(),
        }
    }

    /// Set actix web endpoint
    ///
    /// Example: "/metrics"
    pub fn endpoint(mut self, value: &str) -> Self {
        self.endpoint = Some(value.into());
        self
    }

    /// Set histogram buckets
    pub fn buckets(mut self, value: &[f64]) -> Self {
        self.buckets = value.to_vec();
        self
    }

    /// Set labels to add on every metrics
    pub fn const_labels(mut self, value: HashMap<String, String>) -> Self {
        self.const_labels = value;
        self
    }

    /// Set registry
    ///
    /// By default one is set and is internal to PrometheusMetrics
    pub fn registry(mut self, value: Registry) -> Self {
        self.registry = value;
        self
    }

    /// Instantiate PrometheusMetrics struct
    pub fn build(self) -> Result<PrometheusMetrics, Box<dyn std::error::Error + Send + Sync>> {
        let http_requests_total_opts =
            Opts::new("http_requests_total", "Total number of HTTP requests")
                .namespace(&self.namespace)
                .const_labels(self.const_labels.clone());

        let http_requests_total =
            IntCounterVec::new(http_requests_total_opts, &["endpoint", "method", "status"])?;

        let http_requests_duration_seconds_opts = HistogramOpts::new(
            "http_requests_duration_seconds",
            "HTTP request duration in seconds for all requests",
        )
        .namespace(&self.namespace)
        .buckets(self.buckets.to_vec())
        .const_labels(self.const_labels.clone());

        let http_requests_duration_seconds = HistogramVec::new(
            http_requests_duration_seconds_opts,
            &["endpoint", "method", "status"],
        )?;

        self.registry
            .register(Box::new(http_requests_total.clone()))?;
        self.registry
            .register(Box::new(http_requests_duration_seconds.clone()))?;

        Ok(PrometheusMetrics {
            http_requests_total,
            http_requests_duration_seconds,
<<<<<<< HEAD
            registry: self.registry,
            namespace: self.namespace,
            endpoint: self.endpoint,
            const_labels: self.const_labels,
=======
            registry,
            namespace: namespace.to_string(),
            endpoint: endpoint.map(|e| e.to_string()),
            const_labels: labels_hashmap,
            exclude: HashSet::new(),
            exclude_regex: RegexSet::empty(),
>>>>>>> fe4018c3
        })
    }
}

<<<<<<< HEAD
#[derive(Clone)]
#[must_use = "must be set up as middleware for actix-web"]
/// By default two metrics are tracked (this assumes the namespace `actix_web_prom`):
///
///   - `actix_web_prom_http_requests_total` (labels: endpoint, method, status): the total
///   number of HTTP requests handled by the actix HttpServer.
///
///   - `actix_web_prom_http_requests_duration_seconds` (labels: endpoint, method,
///    status): the request duration for all HTTP requests handled by the actix
///    HttpServer.
pub struct PrometheusMetrics {
    pub(crate) http_requests_total: IntCounterVec,
    pub(crate) http_requests_duration_seconds: HistogramVec,

    /// exposed registry for custom prometheus metrics
    pub registry: Registry,
    pub(crate) namespace: String,
    pub(crate) endpoint: Option<String>,
    pub(crate) const_labels: HashMap<String, String>,
}

impl PrometheusMetrics {
=======
    /// Ignore and do not record metrics for specified path.
    pub fn exclude<T: Into<String>>(mut self, path: T) -> Self {
        self.exclude.insert(path.into());
        self
    }

    /// Ignore and do not record metrics for paths matching the regex.
    pub fn exclude_regex<T: Into<String>>(mut self, path: T) -> Self {
        let mut patterns = self.exclude_regex.patterns().to_vec();
        patterns.push(path.into());
        self.exclude_regex = RegexSet::new(patterns).unwrap();
        self
    }

>>>>>>> fe4018c3
    fn metrics(&self) -> String {
        let mut buffer = vec![];
        TextEncoder::new()
            .encode(&self.registry.gather(), &mut buffer)
            .unwrap();
        String::from_utf8(buffer).unwrap()
    }

    fn matches(&self, path: &str, method: &Method) -> bool {
        if self.endpoint.is_some() {
            self.endpoint.as_ref().unwrap() == path && method == Method::GET
        } else {
            false
        }
    }

<<<<<<< HEAD
    fn update_metrics(&self, path: &str, method: &Method, status: StatusCode, clock: Instant) {
=======
    fn update_metrics(&self, path: &str, method: &Method, status: StatusCode, clock: SystemTime) {
        if self.exclude.contains(path) || self.exclude_regex.is_match(path) {
            return;
        }

>>>>>>> fe4018c3
        let method = method.to_string();
        let status = status.as_u16().to_string();

        let elapsed = clock.elapsed();
        let duration =
            (elapsed.as_secs() as f64) + f64::from(elapsed.subsec_nanos()) / 1_000_000_000_f64;
        self.http_requests_duration_seconds
            .with_label_values(&[path, &method, &status])
            .observe(duration);

        self.http_requests_total
            .with_label_values(&[path, &method, &status])
            .inc();
    }
}

impl<S, B> Transform<S, ServiceRequest> for PrometheusMetrics
where
    S: Service<ServiceRequest, Response = ServiceResponse<B>, Error = Error>,
{
    type Response = ServiceResponse<EitherBody<StreamLog<B>, StreamLog<String>>>;
    type Error = Error;
    type InitError = ();
    type Transform = PrometheusMetricsMiddleware<S>;
    type Future = Ready<Result<Self::Transform, Self::InitError>>;

    fn new_transform(&self, service: S) -> Self::Future {
        ready(Ok(PrometheusMetricsMiddleware {
            service,
            inner: Arc::new(self.clone()),
        }))
    }
}

pin_project! {
    #[doc(hidden)]
    pub struct LoggerResponse<S>
        where
        S: Service<ServiceRequest>,
    {
        #[pin]
        fut: S::Future,
        time: Instant,
        inner: Arc<PrometheusMetrics>,
        _t: PhantomData<()>,
    }
}

impl<S, B> Future for LoggerResponse<S>
where
    S: Service<ServiceRequest, Response = ServiceResponse<B>, Error = Error>,
{
    type Output = Result<ServiceResponse<EitherBody<StreamLog<B>, StreamLog<String>>>, Error>;

    fn poll(self: Pin<&mut Self>, cx: &mut Context<'_>) -> Poll<Self::Output> {
        let this = self.project();

        let res = match ready!(this.fut.poll(cx)) {
            Ok(res) => res,
            Err(e) => return Poll::Ready(Err(e)),
        };

        let time = *this.time;
        let req = res.request();
        let method = req.method().clone();
        let pattern_or_path = req
            .match_pattern()
            .unwrap_or_else(|| req.path().to_string());
        let path = req.path().to_string();
        let inner = this.inner.clone();

        Poll::Ready(Ok(res.map_body(move |mut head, body| {
            // We short circuit the response status and body to serve the endpoint
            // automagically. This way the user does not need to set the middleware *AND*
            // an endpoint to serve middleware results. The user is only required to set
            // the middleware and tell us what the endpoint should be.
            if inner.matches(&path, &method) {
                head.status = StatusCode::OK;
                head.headers.insert(
                    CONTENT_TYPE,
                    HeaderValue::from_static("text/plain; version=0.0.4; charset=utf-8"),
                );

                EitherBody::right(StreamLog {
                    body: inner.metrics(),
                    size: 0,
                    clock: time,
                    inner,
                    status: head.status,
                    path: pattern_or_path,
                    method,
                })
            } else {
                EitherBody::left(StreamLog {
                    body,
                    size: 0,
                    clock: time,
                    inner,
                    status: head.status,
                    path: pattern_or_path,
                    method,
                })
            }
        })))
    }
}

#[doc(hidden)]
/// Middleware service for PrometheusMetrics
pub struct PrometheusMetricsMiddleware<S> {
    service: S,
    inner: Arc<PrometheusMetrics>,
}

impl<S, B> Service<ServiceRequest> for PrometheusMetricsMiddleware<S>
where
    S: Service<ServiceRequest, Response = ServiceResponse<B>, Error = Error>,
{
    type Response = ServiceResponse<EitherBody<StreamLog<B>, StreamLog<String>>>;
    type Error = S::Error;
    type Future = LoggerResponse<S>;

    dev::forward_ready!(service);

    fn call(&self, req: ServiceRequest) -> Self::Future {
        LoggerResponse {
            fut: self.service.call(req),
            time: Instant::now(),
            inner: self.inner.clone(),
            _t: PhantomData,
        }
    }
}

pin_project! {
    #[doc(hidden)]
    pub struct StreamLog<B> {
        #[pin]
        body: B,
        size: usize,
        clock: Instant,
        inner: Arc<PrometheusMetrics>,
        status: StatusCode,
        path: String,
        method: Method,
    }


    impl<B> PinnedDrop for StreamLog<B> {
        fn drop(this: Pin<&mut Self>) {
            // update the metrics for this request at the very end of responding
            this.inner
                .update_metrics(&this.path, &this.method, this.status, this.clock);
        }
    }
}

impl<B: MessageBody> MessageBody for StreamLog<B> {
    type Error = B::Error;

    fn size(&self) -> BodySize {
        self.body.size()
    }

    fn poll_next(
        self: Pin<&mut Self>,
        cx: &mut Context<'_>,
    ) -> Poll<Option<Result<Bytes, Self::Error>>> {
        let this = self.project();
        match ready!(this.body.poll_next(cx)) {
            Some(Ok(chunk)) => {
                *this.size += chunk.len();
                Poll::Ready(Some(Ok(chunk)))
            }
            Some(Err(err)) => Poll::Ready(Some(Err(err))),
            None => Poll::Ready(None),
        }
    }
}

#[cfg(test)]
mod tests {
    use super::*;
    use actix_web::test::{call_and_read_body, call_service, init_service, read_body, TestRequest};
    use actix_web::{web, App, HttpResponse, Resource, Scope};

    use prometheus::{Counter, Opts};

    #[actix_web::test]
    async fn middleware_basic() {
        let prometheus = PrometheusMetricsBuilder::new("actix_web_prom")
            .endpoint("/metrics")
            .build()
            .unwrap();

        let app = init_service(
            App::new()
                .wrap(prometheus)
                .service(web::resource("/health_check").to(HttpResponse::Ok)),
        )
        .await;

        let res = call_service(&app, TestRequest::with_uri("/health_check").to_request()).await;
        assert!(res.status().is_success());
        assert_eq!(read_body(res).await, "");

        let res = call_service(&app, TestRequest::with_uri("/metrics").to_request()).await;
        assert_eq!(
            res.headers().get(CONTENT_TYPE).unwrap(),
            "text/plain; version=0.0.4; charset=utf-8"
        );
        let body = String::from_utf8(read_body(res).await.to_vec()).unwrap();
        assert!(&body.contains(
            &String::from_utf8(web::Bytes::from(
                "# HELP actix_web_prom_http_requests_duration_seconds HTTP request duration in seconds for all requests
# TYPE actix_web_prom_http_requests_duration_seconds histogram
actix_web_prom_http_requests_duration_seconds_bucket{endpoint=\"/health_check\",method=\"GET\",status=\"200\",le=\"0.005\"} 1
"
        ).to_vec()).unwrap()));
        assert!(body.contains(
            &String::from_utf8(
                web::Bytes::from(
                    "# HELP actix_web_prom_http_requests_total Total number of HTTP requests
# TYPE actix_web_prom_http_requests_total counter
actix_web_prom_http_requests_total{endpoint=\"/health_check\",method=\"GET\",status=\"200\"} 1
"
                )
                .to_vec()
            )
            .unwrap()
        ));
    }

    #[actix_web::test]
    async fn middleware_scope() {
        let prometheus = PrometheusMetricsBuilder::new("actix_web_prom")
            .endpoint("/internal/metrics")
            .build()
            .unwrap();

        let app = init_service(
            App::new().service(
                web::scope("/internal")
                    .wrap(prometheus)
                    .service(web::resource("/health_check").to(HttpResponse::Ok)),
            ),
        )
        .await;

        let res = call_service(
            &app,
            TestRequest::with_uri("/internal/health_check").to_request(),
        )
        .await;
        assert!(res.status().is_success());
        assert_eq!(read_body(res).await, "");

        let res = call_service(
            &app,
            TestRequest::with_uri("/internal/metrics").to_request(),
        )
        .await;
        assert_eq!(
            res.headers().get(CONTENT_TYPE).unwrap(),
            "text/plain; version=0.0.4; charset=utf-8"
        );
        let body = String::from_utf8(read_body(res).await.to_vec()).unwrap();
        assert!(&body.contains(
            &String::from_utf8(web::Bytes::from(
                "# HELP actix_web_prom_http_requests_duration_seconds HTTP request duration in seconds for all requests
# TYPE actix_web_prom_http_requests_duration_seconds histogram
actix_web_prom_http_requests_duration_seconds_bucket{endpoint=\"/internal/health_check\",method=\"GET\",status=\"200\",le=\"0.005\"} 1
"
        ).to_vec()).unwrap()));
        assert!(body.contains(
            &String::from_utf8(
                web::Bytes::from(
                    "# HELP actix_web_prom_http_requests_total Total number of HTTP requests
# TYPE actix_web_prom_http_requests_total counter
actix_web_prom_http_requests_total{endpoint=\"/internal/health_check\",method=\"GET\",status=\"200\"} 1
"
                )
                .to_vec()
            )
            .unwrap()
        ));
    }

    #[actix_web::test]
    async fn middleware_match_pattern() {
        let prometheus = PrometheusMetricsBuilder::new("actix_web_prom")
            .endpoint("/metrics")
            .build()
            .unwrap();

        let app = init_service(
            App::new()
                .wrap(prometheus)
                .service(web::resource("/resource/{id}").to(HttpResponse::Ok)),
        )
        .await;

        let res = call_service(&app, TestRequest::with_uri("/resource/123").to_request()).await;
        assert!(res.status().is_success());
        assert_eq!(read_body(res).await, "");

        let res = call_and_read_body(&app, TestRequest::with_uri("/metrics").to_request()).await;
        let body = String::from_utf8(res.to_vec()).unwrap();
        assert!(&body.contains(
            &String::from_utf8(web::Bytes::from(
                "# HELP actix_web_prom_http_requests_duration_seconds HTTP request duration in seconds for all requests
# TYPE actix_web_prom_http_requests_duration_seconds histogram
actix_web_prom_http_requests_duration_seconds_bucket{endpoint=\"/resource/{id}\",method=\"GET\",status=\"200\",le=\"0.005\"} 1
"
        ).to_vec()).unwrap()));
        assert!(body.contains(
            &String::from_utf8(
                web::Bytes::from(
                    "# HELP actix_web_prom_http_requests_total Total number of HTTP requests
# TYPE actix_web_prom_http_requests_total counter
actix_web_prom_http_requests_total{endpoint=\"/resource/{id}\",method=\"GET\",status=\"200\"} 1
"
                )
                .to_vec()
            )
            .unwrap()
        ));
    }

    #[actix_web::test]
    async fn middleware_metrics_exposed_with_conflicting_pattern() {
        let prometheus = PrometheusMetricsBuilder::new("actix_web_prom")
            .endpoint("/metrics")
            .build()
            .unwrap();

        let app = init_service(
            App::new()
                .wrap(prometheus)
                .service(web::resource("/{path}").to(HttpResponse::Ok)),
        )
        .await;

        let res = call_service(&app, TestRequest::with_uri("/something").to_request()).await;
        assert!(res.status().is_success());
        assert_eq!(read_body(res).await, "");

        let res = call_and_read_body(&app, TestRequest::with_uri("/metrics").to_request()).await;
        let body = String::from_utf8(res.to_vec()).unwrap();
        assert!(&body.contains(
            &String::from_utf8(web::Bytes::from(
                "# HELP actix_web_prom_http_requests_duration_seconds HTTP request duration in seconds for all requests"
        ).to_vec()).unwrap()));
    }

    #[actix_web::test]
    async fn middleware_basic_failure() {
        let prometheus = PrometheusMetricsBuilder::new("actix_web_prom")
            .endpoint("/prometheus")
            .build()
            .unwrap();

        let app = init_service(
            App::new()
                .wrap(prometheus)
                .service(web::resource("/health_check").to(HttpResponse::Ok)),
        )
        .await;

        call_service(&app, TestRequest::with_uri("/health_checkz").to_request()).await;
        let res = call_and_read_body(&app, TestRequest::with_uri("/prometheus").to_request()).await;
        assert!(String::from_utf8(res.to_vec()).unwrap().contains(
            &String::from_utf8(
                web::Bytes::from(
                    "# HELP actix_web_prom_http_requests_total Total number of HTTP requests
# TYPE actix_web_prom_http_requests_total counter
actix_web_prom_http_requests_total{endpoint=\"/health_checkz\",method=\"GET\",status=\"404\"} 1
"
                )
                .to_vec()
            )
            .unwrap()
        ));
    }

    #[actix_web::test]
    async fn middleware_custom_counter() {
        let counter_opts = Opts::new("counter", "some random counter").namespace("actix_web_prom");
        let counter = IntCounterVec::new(counter_opts, &["endpoint", "method", "status"]).unwrap();

        let prometheus = PrometheusMetricsBuilder::new("actix_web_prom")
            .endpoint("/metrics")
            .build()
            .unwrap();

        prometheus
            .registry
            .register(Box::new(counter.clone()))
            .unwrap();

        let app = init_service(
            App::new()
                .wrap(prometheus)
                .service(web::resource("/health_check").to(HttpResponse::Ok)),
        )
        .await;

        // Verify that 'counter' does not appear in the output before we use it
        call_service(&app, TestRequest::with_uri("/health_check").to_request()).await;
        let res = call_and_read_body(&app, TestRequest::with_uri("/metrics").to_request()).await;
        assert!(!String::from_utf8(res.to_vec()).unwrap().contains(
            &String::from_utf8(
                web::Bytes::from(
                    "# HELP actix_web_prom_counter some random counter
# TYPE actix_web_prom_counter counter
actix_web_prom_counter{endpoint=\"endpoint\",method=\"method\",status=\"status\"} 1
"
                )
                .to_vec()
            )
            .unwrap()
        ));

        // Verify that 'counter' appears after we use it
        counter
            .with_label_values(&["endpoint", "method", "status"])
            .inc();
        counter
            .with_label_values(&["endpoint", "method", "status"])
            .inc();
        call_service(&app, TestRequest::with_uri("/metrics").to_request()).await;
        let res = call_and_read_body(&app, TestRequest::with_uri("/metrics").to_request()).await;
        assert!(String::from_utf8(res.to_vec()).unwrap().contains(
            &String::from_utf8(
                web::Bytes::from(
                    "# HELP actix_web_prom_counter some random counter
# TYPE actix_web_prom_counter counter
actix_web_prom_counter{endpoint=\"endpoint\",method=\"method\",status=\"status\"} 2
"
                )
                .to_vec()
            )
            .unwrap()
        ));
    }

    #[actix_web::test]
    async fn middleware_none_endpoint() {
        // Init PrometheusMetrics with none URL
        let prometheus = PrometheusMetricsBuilder::new("actix_web_prom")
            .build()
            .unwrap();

        let app = init_service(App::new().wrap(prometheus.clone()).service(
            web::resource("/metrics").to(|| async { HttpResponse::Ok().body("not prometheus") }),
        ))
        .await;

        let response =
            call_and_read_body(&app, TestRequest::with_uri("/metrics").to_request()).await;

        // Assert app works
        assert_eq!(
            String::from_utf8(response.to_vec()).unwrap(),
            "not prometheus"
        );

        // Assert counter counts
        let mut buffer = Vec::new();
        let encoder = TextEncoder::new();
        let metric_families = prometheus.registry.gather();
        encoder.encode(&metric_families, &mut buffer).unwrap();
        let output = String::from_utf8(buffer).unwrap();

        assert!(output.contains(
            "actix_web_prom_http_requests_total{endpoint=\"/metrics\",method=\"GET\",status=\"200\"} 1"
        ));
    }

    #[actix_web::test]
    async fn middleware_custom_registry_works() {
        // Init Prometheus Registry
        let registry = Registry::new();

        let counter_opts = Opts::new("test_counter", "test counter help");
        let counter = Counter::with_opts(counter_opts).unwrap();
        registry.register(Box::new(counter.clone())).unwrap();

        counter.inc_by(10_f64);

        // Init PrometheusMetrics
        let prometheus = PrometheusMetricsBuilder::new("actix_web_prom")
            .registry(registry)
            .endpoint("/metrics")
            .build()
            .unwrap();

        let app = init_service(
            App::new()
                .wrap(prometheus.clone())
                .service(web::resource("/test").to(|| async { HttpResponse::Ok().finish() })),
        )
        .await;

        // all http counters are 0 because this is the first http request,
        // so we should get only 10 on test counter
        let response =
            call_and_read_body(&app, TestRequest::with_uri("/metrics").to_request()).await;

        let ten_test_counter =
            "# HELP test_counter test counter help\n# TYPE test_counter counter\ntest_counter 10\n";
        assert_eq!(
            String::from_utf8(response.to_vec()).unwrap(),
            ten_test_counter
        );

        // all http counters are 1 because this is the second http request,
        // plus 10 on test counter
        let response =
            call_and_read_body(&app, TestRequest::with_uri("/metrics").to_request()).await;
        let response_string = String::from_utf8(response.to_vec()).unwrap();

        let one_http_counters = "# HELP actix_web_prom_http_requests_total Total number of HTTP requests\n# TYPE actix_web_prom_http_requests_total counter\nactix_web_prom_http_requests_total{endpoint=\"/metrics\",method=\"GET\",status=\"200\"} 1";

        assert!(response_string.contains(ten_test_counter));
        assert!(response_string.contains(one_http_counters));
    }

    #[actix_web::test]
    async fn middleware_const_labels() {
        let mut labels = HashMap::new();
        labels.insert("label1".to_string(), "value1".to_string());
        labels.insert("label2".to_string(), "value2".to_string());
        let prometheus = PrometheusMetricsBuilder::new("actix_web_prom")
            .endpoint("/metrics")
            .const_labels(labels)
            .build()
            .unwrap();

        let app = init_service(
            App::new()
                .wrap(prometheus)
                .service(web::resource("/health_check").to(HttpResponse::Ok)),
        )
        .await;

        let res = call_service(&app, TestRequest::with_uri("/health_check").to_request()).await;
        assert!(res.status().is_success());
        assert_eq!(read_body(res).await, "");

        let res = call_and_read_body(&app, TestRequest::with_uri("/metrics").to_request()).await;
        let body = String::from_utf8(res.to_vec()).unwrap();
        assert!(&body.contains(
            &String::from_utf8(web::Bytes::from(
                "# HELP actix_web_prom_http_requests_duration_seconds HTTP request duration in seconds for all requests
# TYPE actix_web_prom_http_requests_duration_seconds histogram
actix_web_prom_http_requests_duration_seconds_bucket{endpoint=\"/health_check\",label1=\"value1\",label2=\"value2\",method=\"GET\",status=\"200\",le=\"0.005\"} 1
"
        ).to_vec()).unwrap()));
        assert!(body.contains(
            &String::from_utf8(
                web::Bytes::from(
                    "# HELP actix_web_prom_http_requests_total Total number of HTTP requests
# TYPE actix_web_prom_http_requests_total counter
actix_web_prom_http_requests_total{endpoint=\"/health_check\",label1=\"value1\",label2=\"value2\",method=\"GET\",status=\"200\"} 1
"
                )
                .to_vec()
            )
            .unwrap()
        ));
    }

<<<<<<< HEAD
    #[test]
    fn compat_with_non_boxed_middleware() {
        let _app = App::new()
            .wrap(PrometheusMetricsBuilder::new("").build().unwrap())
            .wrap(actix_web::middleware::Logger::default())
            .route("", web::to(|| async { "" }));

        let _app = App::new()
            .wrap(actix_web::middleware::Logger::default())
            .wrap(PrometheusMetricsBuilder::new("").build().unwrap())
            .route("", web::to(|| async { "" }));

        let _scope = Scope::new("")
            .wrap(PrometheusMetricsBuilder::new("").build().unwrap())
            .route("", web::to(|| async { "" }));

        let _resource = Resource::new("")
            .wrap(PrometheusMetricsBuilder::new("").build().unwrap())
            .route(web::to(|| async { "" }));
=======
    #[actix_rt::test]
    async fn middleware_excludes() {
        let prometheus = PrometheusMetrics::new("actix_web_prom", Some("/metrics"), None)
            .exclude("/ping")
            .exclude_regex("/readyz/.*");

        let mut app = init_service(
            App::new()
                .wrap(prometheus)
                .service(web::resource("/health_check").to(HttpResponse::Ok))
                .service(web::resource("/ping").to(HttpResponse::Ok))
                .service(web::resource("/readyz/{subsystem}").to(HttpResponse::Ok)),
        )
        .await;

        let res = call_service(
            &mut app,
            TestRequest::with_uri("/health_check").to_request(),
        )
        .await;
        assert!(res.status().is_success());
        assert_eq!(read_body(res).await, "");

        let res = call_service(&mut app, TestRequest::with_uri("/ping").to_request()).await;
        assert!(res.status().is_success());
        assert_eq!(read_body(res).await, "");

        let res = call_service(
            &mut app,
            TestRequest::with_uri("/readyz/database").to_request(),
        )
        .await;
        assert!(res.status().is_success());
        assert_eq!(read_body(res).await, "");

        let res = call_service(&mut app, TestRequest::with_uri("/metrics").to_request()).await;
        assert_eq!(
            res.headers().get(CONTENT_TYPE).unwrap(),
            "text/plain; version=0.0.4; charset=utf-8"
        );
        let body = String::from_utf8(read_body(res).await.to_vec()).unwrap();
        assert!(&body.contains(
            &String::from_utf8(
                web::Bytes::from(
                    "# HELP actix_web_prom_http_requests_total Total number of HTTP requests
# TYPE actix_web_prom_http_requests_total counter
actix_web_prom_http_requests_total{endpoint=\"/health_check\",method=\"GET\",status=\"200\"} 1
"
                )
                .to_vec()
            )
            .unwrap()
        ));

        assert!(!&body.contains("endpoint=\"/ping\""));
        assert!(!body.contains("endpoint=\"/readyz"));
>>>>>>> fe4018c3
    }
}<|MERGE_RESOLUTION|>--- conflicted
+++ resolved
@@ -209,13 +209,9 @@
 */
 #![deny(missing_docs)]
 
-<<<<<<< HEAD
-use std::collections::HashMap;
+use std::collections::{HashMap, HashSet};
 use std::future::{ready, Future, Ready};
 use std::marker::PhantomData;
-=======
-use std::collections::{HashMap, HashSet};
->>>>>>> fe4018c3
 use std::pin::Pin;
 use std::sync::Arc;
 use std::task::{Context, Poll};
@@ -236,16 +232,12 @@
 use prometheus::{
     Encoder, HistogramOpts, HistogramVec, IntCounterVec, Opts, Registry, TextEncoder,
 };
-<<<<<<< HEAD
-=======
-use prometheus::{Encoder, HistogramVec, IntCounterVec, Opts, Registry, TextEncoder};
+
 use regex::RegexSet;
->>>>>>> fe4018c3
 
 #[derive(Debug)]
 /// Builder to create new PrometheusMetrics struct.HistogramVec
 ///
-<<<<<<< HEAD
 /// It allows setting optional parameters like registry, buckets, etc.
 pub struct PrometheusMetricsBuilder {
     namespace: String,
@@ -253,26 +245,8 @@
     const_labels: HashMap<String, String>,
     registry: Registry,
     buckets: Vec<f64>,
-=======
-///   - `actix_web_prom_http_requests_total` (labels: endpoint, method, status): the total
-///   number of HTTP requests handled by the actix HttpServer.
-///
-///   - `actix_web_prom_http_requests_duration_seconds` (labels: endpoint, method,
-///    status): the request duration for all HTTP requests handled by the actix
-///    HttpServer.
-pub struct PrometheusMetrics {
-    pub(crate) http_requests_total: IntCounterVec,
-    pub(crate) http_requests_duration_seconds: HistogramVec,
-
-    /// exposed registry for custom prometheus metrics
-    pub registry: Registry,
-    pub(crate) namespace: String,
-    pub(crate) endpoint: Option<String>,
-    pub(crate) const_labels: HashMap<String, String>,
-
     exclude: HashSet<String>,
     exclude_regex: RegexSet,
->>>>>>> fe4018c3
 }
 
 impl PrometheusMetricsBuilder {
@@ -286,6 +260,8 @@
             const_labels: HashMap::new(),
             registry: Registry::new(),
             buckets: prometheus::DEFAULT_BUCKETS.to_vec(),
+            exclude: HashSet::new(),
+            exclude_regex: RegexSet::empty(),
         }
     }
 
@@ -317,6 +293,20 @@
         self
     }
 
+    /// Ignore and do not record metrics for specified path.
+    pub fn exclude<T: Into<String>>(mut self, path: T) -> Self {
+        self.exclude.insert(path.into());
+        self
+    }
+
+    /// Ignore and do not record metrics for paths matching the regex.
+    pub fn exclude_regex<T: Into<String>>(mut self, path: T) -> Self {
+        let mut patterns = self.exclude_regex.patterns().to_vec();
+        patterns.push(path.into());
+        self.exclude_regex = RegexSet::new(patterns).unwrap();
+        self
+    }
+
     /// Instantiate PrometheusMetrics struct
     pub fn build(self) -> Result<PrometheusMetrics, Box<dyn std::error::Error + Send + Sync>> {
         let http_requests_total_opts =
@@ -348,24 +338,16 @@
         Ok(PrometheusMetrics {
             http_requests_total,
             http_requests_duration_seconds,
-<<<<<<< HEAD
             registry: self.registry,
             namespace: self.namespace,
             endpoint: self.endpoint,
             const_labels: self.const_labels,
-=======
-            registry,
-            namespace: namespace.to_string(),
-            endpoint: endpoint.map(|e| e.to_string()),
-            const_labels: labels_hashmap,
-            exclude: HashSet::new(),
-            exclude_regex: RegexSet::empty(),
->>>>>>> fe4018c3
+            exclude: self.exclude,
+            exclude_regex: self.exclude_regex,
         })
     }
 }
 
-<<<<<<< HEAD
 #[derive(Clone)]
 #[must_use = "must be set up as middleware for actix-web"]
 /// By default two metrics are tracked (this assumes the namespace `actix_web_prom`):
@@ -385,25 +367,12 @@
     pub(crate) namespace: String,
     pub(crate) endpoint: Option<String>,
     pub(crate) const_labels: HashMap<String, String>,
+
+    pub(crate) exclude: HashSet<String>,
+    pub(crate) exclude_regex: RegexSet,
 }
 
 impl PrometheusMetrics {
-=======
-    /// Ignore and do not record metrics for specified path.
-    pub fn exclude<T: Into<String>>(mut self, path: T) -> Self {
-        self.exclude.insert(path.into());
-        self
-    }
-
-    /// Ignore and do not record metrics for paths matching the regex.
-    pub fn exclude_regex<T: Into<String>>(mut self, path: T) -> Self {
-        let mut patterns = self.exclude_regex.patterns().to_vec();
-        patterns.push(path.into());
-        self.exclude_regex = RegexSet::new(patterns).unwrap();
-        self
-    }
-
->>>>>>> fe4018c3
     fn metrics(&self) -> String {
         let mut buffer = vec![];
         TextEncoder::new()
@@ -420,15 +389,11 @@
         }
     }
 
-<<<<<<< HEAD
     fn update_metrics(&self, path: &str, method: &Method, status: StatusCode, clock: Instant) {
-=======
-    fn update_metrics(&self, path: &str, method: &Method, status: StatusCode, clock: SystemTime) {
         if self.exclude.contains(path) || self.exclude_regex.is_match(path) {
             return;
         }
 
->>>>>>> fe4018c3
         let method = method.to_string();
         let status = status.as_u16().to_string();
 
@@ -1002,7 +967,6 @@
         ));
     }
 
-<<<<<<< HEAD
     #[test]
     fn compat_with_non_boxed_middleware() {
         let _app = App::new()
@@ -1022,12 +986,16 @@
         let _resource = Resource::new("")
             .wrap(PrometheusMetricsBuilder::new("").build().unwrap())
             .route(web::to(|| async { "" }));
-=======
-    #[actix_rt::test]
+    }
+
+    #[actix_web::test]
     async fn middleware_excludes() {
-        let prometheus = PrometheusMetrics::new("actix_web_prom", Some("/metrics"), None)
+        let prometheus = PrometheusMetricsBuilder::new("actix_web_prom")
+            .endpoint("/metrics")
             .exclude("/ping")
-            .exclude_regex("/readyz/.*");
+            .exclude_regex("/readyz/.*")
+            .build()
+            .unwrap();
 
         let mut app = init_service(
             App::new()
@@ -1079,6 +1047,5 @@
 
         assert!(!&body.contains("endpoint=\"/ping\""));
         assert!(!body.contains("endpoint=\"/readyz"));
->>>>>>> fe4018c3
     }
 }